--- conflicted
+++ resolved
@@ -3,7 +3,6 @@
 import numpy as np
 import pandas as pd
 
-<<<<<<< HEAD
 ## Adding conditional import for compatibility between
 ## sklearn versions
 ## The second commented line corresponds to a more recent version
@@ -13,10 +12,6 @@
     from sklearn.impute import SimpleImputer as Imputer
 except ImportError:
     from sklearn.preprocessing import Imputer
-=======
-#from sklearn.preprocessing import Imputer
-from sklearn.impute import SimpleImputer
->>>>>>> c892f7c2
 from sklearn.preprocessing import StandardScaler, MinMaxScaler, MaxAbsScaler
 
 from default_utils import DEFAULT_SEED
@@ -139,14 +134,10 @@
     """
     
 #    imputer = Imputer(strategy='mean', axis=0, copy=False)
-<<<<<<< HEAD
 #    imputer = SimpleImputer(strategy='mean', copy=False)
     # Next line is from conditional import. axis=0 is default
     # in old version so it is not necessary.
     imputer = Imputer(strategy='mean', copy=False)
-=======
-    imputer = SimpleImputer(strategy='mean', copy=False)
->>>>>>> c892f7c2
     imputer.fit_transform(mat)
     
     return scale_array(mat, scaling)
@@ -191,14 +182,10 @@
         mat = df.values
     else:
 #        imputer = Imputer(strategy=imputing, axis=0)
-<<<<<<< HEAD
 #        imputer = SimpleImputer(strategy=imputing)
         # Next line is from conditional import. axis=0 is default
         # in old version so it is not necessary.
-        imputer = Imputer(strategy='mean', copy=False)
-=======
-        imputer = SimpleImputer(strategy=imputing)
->>>>>>> c892f7c2
+        imputer = Imputer(strategy=imputing, copy=False)
         mat = imputer.fit_transform(df.values)
 
     if scaling is None or scaling.lower() == 'none':
