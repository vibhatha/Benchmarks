--- conflicted
+++ resolved
@@ -29,7 +29,7 @@
 
 import p2_common
 import helper
-
+import random
 
 def common_parser(parser):
 
@@ -49,38 +49,6 @@
 
 
 def p2b1_parser(parser):
-<<<<<<< HEAD
-    # Hyperparameters and model save path
-
-    parser.add_argument("--save-dir", help="Save Directory", dest="save_path", type=str, default=None)
-    parser.add_argument("--config-file", help="Config File", dest="config_file", type=str,
-                        default=os.path.join(file_path, 'p2b1p2b1_default_model.txt'))
-
-    parser.add_argument("--model-file", help="Trained Model Pickle File", dest="weight_path", type=str, default=None)
-    parser.add_argument("--memo", help="Memo", dest="base_memo", type=str, default=None)
-    parser.add_argument("--seed", action="store_true", dest="seed", default=False, help="Random Seed")
-    parser.add_argument("--case", help="[Full, Center, CenterZ]", dest="case", type=str, default='CenterZ')
-    parser.add_argument("--fig", action="store_true", dest="fig_bool", default=False, help="Generate Prediction Figure")
-    parser.add_argument("--data-set",  help="[3k_run16, 3k_run10, 3k_run32]", dest="set_sel",
-                        type=str, default="3k_run16")
-
-    parser.add_argument("--conv-AE", action="store_true", dest="conv_bool", default=False,
-                        help="Invoke training using 1D Convs for inner AE")
-
-    parser.add_argument("--full-conv-AE", action="store_true", dest="full_conv_bool", default=False,
-                        help="Invoke training using fully convolutional NN for inner AE")
-
-    parser.add_argument("--include-type", action="store_true", dest="type_bool", default=False,
-                        help="Include molecule type information in desining AE")
-
-    parser.add_argument("--nbr-type", type=str, dest="nbr_type", default='relative',
-                        help="Defines the type of neighborhood data to use. [relative, invariant]")
-
-    parser.add_argument("--backend", help="Keras Backend", dest="backend", type=str, default='theano')
-
-=======
-    ### Hyperparameters and model save path
-
 #    parser.add_argument("--train", action="store_true",dest="train_bool",default=True,help="Invoke training")
 #    parser.add_argument("--evaluate", action="store_true",dest="eval_bool",default=False,help="Use model for inference")
 #    parser.add_argument("--home-dir",help="Home Directory",dest="home_dir",type=str,default='.')
@@ -98,7 +66,6 @@
     parser.add_argument("--nbr-type", type=str, dest="nbr_type", default='relative', help="Defines the type of neighborhood data to use. [relative, invariant]")
     parser.add_argument("--backend", help="Keras Backend", dest="backend", type=str, default='theano')
     #(opts,args)=parser.parse_args()
->>>>>>> working_branch
     return parser
 
 
@@ -121,17 +88,6 @@
     # note 'cool' is a boolean
     Global_Params['cool']          = config.get(section[0], 'cool')
 
-<<<<<<< HEAD
-    Global_Params['molecular_epochs']       = eval(config.get(section[0], 'molecular_epochs'))
-    Global_Params['molecular_num_hidden']   = eval(config.get(section[0], 'molecular_num_hidden'))
-    Global_Params['molecular_nonlinearity'] = config.get(section[0], 'molecular_nonlinearity')
-    Global_Params['molecular_nbrs'] = config.get(section[0], 'molecular_nbrs')
-    Global_Params['drop_prob'] = config.get(section[0], 'drop_prob')
-
-    # parse the remaining values
-    for k, v in config.items(section[0]):
-        if not k in Global_Params:
-=======
     Global_Params['molecular_epochs']       =eval(config.get(section[0],'molecular_epochs'))
     Global_Params['molecular_num_hidden']   =eval(config.get(section[0],'molecular_num_hidden'))
     Global_Params['molecular_nonlinearity'] =config.get(section[0],'molecular_nonlinearity')
@@ -142,7 +98,6 @@
     # parse the remaining values
     for k,v in config.items(section[0]):
         if k not in Global_Params:
->>>>>>> working_branch
             Global_Params[k] = eval(v)
 
     return Global_Params
@@ -228,13 +183,8 @@
         # for python 3.x
         return self.next()
 
-<<<<<<< HEAD
-    def insertnoise(self, x, corruption_level=0.5):
-        return np.random.binomial(1, 1-corruption_level, x.shape)*x
-=======
     def insertnoise(self,x,corruption_level=0.5):
         return np.random.binomial(1,1-corruption_level,x.shape)*x
->>>>>>> working_branch
 
 
 class autoencoder_preprocess():
@@ -256,24 +206,17 @@
         X_train = X_train.astype("float32")
         return X_train
 
-<<<<<<< HEAD
-=======
 ## get activations for hidden layers of the model
 def get_activations(model, layer, X_batch):
     get_activations = K.function([model.layers[0].input, K.learning_phase()], [model.layers[layer].output])
     activations = get_activations([X_batch,0])
     return activations
 
->>>>>>> working_branch
 
 class Candle_Molecular_Train():
     def __init__(self, molecular_model, molecular_encoder, files, mb_epochs, callbacks, save_path='.', batch_size=32,
                  nbr_type='relative', len_molecular_hidden_layers=1, molecular_nbrs=0,
-<<<<<<< HEAD
-                 conv_bool=False, full_conv_bool=False, type_bool=False):
-=======
                  conv_bool=False, full_conv_bool=False, type_bool=False, sampling_density=1.0):
->>>>>>> working_branch
         self.files = files
         self.molecular_model = molecular_model
         self.molecular_encoder = molecular_encoder
@@ -287,19 +230,6 @@
         self.full_conv_net = full_conv_bool
         self.type_feature = type_bool
         self.save_path = save_path+'/'
-<<<<<<< HEAD
-
-    def datagen(self, epoch=0, print_out=1, test=0):
-        files = self.files
-        # Training only on few files
-        if not test:
-            order = [13, 15, 16]
-        else:
-            order = [14]
-        # Randomize files after first training epoch
-        if epoch:
-            order = np.random.permutation(order)
-=======
         self.sampling_density = sampling_density
 
         self.test_ind = random.sample(range(len(self.files)), 1)
@@ -317,7 +247,6 @@
             order = random.sample(self.train_ind, int(self.sampling_density*len(self.train_ind)))
         else:
             order = self.test_ind
->>>>>>> working_branch
 
         for f_ind in order:
             if print_out:
@@ -394,7 +323,7 @@
             encoder_weight_file = '%s/%s.hdf5' % (current_path, 'encoder_weights')
 
             for curr_file, xt_all, yt_all in self.datagen(i):
-                for frame in range(len(xt_all)):
+                for frame in random.sample(range(len(xt_all)), int(self.sampling_density*len(xt_all))):
 
                     history = self.molecular_model.fit(xt_all[frame], yt_all[frame], epochs=1,
                                                        batch_size=self.batch_size, callbacks=self.callbacks[:2],
@@ -402,7 +331,7 @@
                     frame_loss.append(history.history['loss'])
                     frame_mse.append(history.history['mean_squared_error'])
 
-                    if not frame % 20:
+                    if not frame % 20 or self.sampling_density != 1.0:
                         print ("Frame: {0:d}, Current history:\nLoss: {1:3.5f}\tMSE: {2:3.5f}\n"
                                .format(frame, history.history['loss'][0], history.history['mean_squared_error'][0]))
 
@@ -416,14 +345,7 @@
             np.save(current_path+'/mse.npy', frame_mse)
 
             # Update weights file
-<<<<<<< HEAD
-<<<<<<< HEAD
-=======
-            print ("\nSaving weights after current epoch... \n")
->>>>>>> working_branch
-=======
             print ("Saving weights after current epoch... \n")
->>>>>>> e0d07ccc
             self.molecular_model.save_weights(model_weight_file)
             self.molecular_encoder.save_weights(encoder_weight_file)
 
