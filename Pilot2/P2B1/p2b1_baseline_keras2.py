import numpy as np
import scipy as sp
import pickle
import sys, os, json
import argparse
import h5py
<<<<<<< HEAD
# from importlib import reload

=======
try:
    reload  # Python 2.7
except NameError:
    try:
        from importlib import reload  # Python 3.4+
    except ImportError:
        from imp import reload  # Python 3.0 - 3.3
        
>>>>>>> 64ee4369
TIMEOUT=3600 # in sec; set this to -1 for no timeout
file_path = os.path.dirname(os.path.realpath(__file__))
lib_path = os.path.abspath(os.path.join(file_path, '..', 'common'))
sys.path.append(lib_path)
lib_path2 = os.path.abspath(os.path.join(file_path, '..','..', 'common'))
sys.path.append(lib_path2)

from keras import backend as K

from data_utils import get_file

import p2b1 as p2b1
import p2_common as p2c
import p2_common_keras as p2ck
from solr_keras import CandleRemoteMonitor, compute_trainable_params, TerminateOnTimeOut

import p2b1_AE_models as AE_models

HOME = os.environ['HOME']


def parse_list(option, opt, value, parser):
    setattr(parser.values, option.dest, value.split(','))


def str2bool(v):
    return v.lower() in ("yes", "true", "t", "1")


def get_p2b1_parser():
        parser = argparse.ArgumentParser(prog='p2b1_baseline',
            formatter_class=argparse.ArgumentDefaultsHelpFormatter,
            description='Train Molecular Frame Autoencoder - Pilot 2 Benchmark 1')

        return p2b1.common_parser(parser)

def initialize_parameters():

    parser = get_p2b1_parser()
    args = parser.parse_args()
    # print('Args', args)

    GP = p2b1.read_config_file(args.config_file)
    # print (GP)

    GP = p2c.args_overwrite_config(args, GP)

    print '\nTraining parameters:'
    for key in sorted(GP):
        print "\t%s: %s" % (key, GP[key])
        
    # print json.dumps(GP, indent=4, skipkeys=True, sort_keys=True)

    if GP['backend'] != 'theano' and GP['backend'] != 'tensorflow':
        sys.exit('Invalid backend selected: %s' % GP['backend'])

    os.environ['KERAS_BACKEND'] = GP['backend']
    reload(K)
    '''
    if GP['backend'] == 'theano':
        K.set_image_dim_ordering('th')
    elif GP['backend'] == 'tensorflow':
        K.set_image_dim_ordering('tf')
    '''
    K.set_image_data_format('channels_last')
#"th" format means that the convolutional kernels will have the shape (depth, input_depth, rows, cols)

#"tf" format means that the convolutional kernels will have the shape (rows, cols, input_depth, depth)
    print ("Image data format: ", K.image_data_format())
#    print "Image ordering: ", K.image_dim_ordering()
    return GP


def run(GP):

    # set the seed
    if GP['seed']:
        np.random.seed(7)
    else:
        np.random.seed(np.random.randint(10000))

    # Set paths
    if not os.path.isdir(GP['home_dir']):
        print ('Keras home directory not set')
        sys.exit(0)
    sys.path.append(GP['home_dir'])

    import p2b1 as hf
    reload(hf)

    import keras_model_utils as KEU
    reload(KEU)
    reload(p2ck)
    reload(p2ck.optimizers)
    maps = hf.autoencoder_preprocess()

    from keras.optimizers import SGD, RMSprop, Adam
    from keras.datasets import mnist
    from keras.callbacks import LearningRateScheduler, ModelCheckpoint
    from keras import callbacks
    from keras.layers.advanced_activations import ELU
    from keras.preprocessing.image import ImageDataGenerator

#    GP=hf.ReadConfig(opts.config_file)
    batch_size = GP['batch_size']
    learning_rate = GP['learning_rate']
    kerasDefaults = p2c.keras_default_config()

##### Read Data ########
    import helper
    # (data_files, fields)=p2c.get_list_of_data_files(GP)
    # Read from local directoy
    #(data_files, fields) = helper.get_local_files('/p/gscratchr/brainusr/datasets/cancer/pilot2/3k_run16_10us.35fs-DPPC.20-DIPC.60-CHOL.20.dir/')
    (data_files, fields) = helper.get_local_files('3k_run16')
    # Define datagenerator
    datagen = hf.ImageNoiseDataGenerator(corruption_level=GP['noise_factor'])

    # get data dimension ##
    num_samples = 0
    for f in data_files:

        # Seperate different arrays from the data
        (X, nbrs, resnums) = helper.get_data_arrays(f)

        num_samples += X.shape[0]

    (X, nbrs, resnums) = helper.get_data_arrays(data_files[0])
    print ('\nData chunk shape: ', X.shape)

    molecular_hidden_layers = GP['molecular_num_hidden']
    if not molecular_hidden_layers:
        X_train = hf.get_data(X, case=GP['case'])
        input_dim = X_train.shape[1]
    else:
        # computing input dimension for outer AE
        input_dim = X.shape[1]*molecular_hidden_layers[-1]

    print ('\nState AE input/output dimension: ', input_dim)

    # get data dimension for molecular autoencoder
    molecular_nbrs = np.int(GP['molecular_nbrs'])
    num_molecules = X.shape[1]
    num_beads = X.shape[2]

    if GP['nbr_type'] == 'relative':
        # relative x, y, z positions
        num_loc_features = 3
        loc_feat_vect = ['rel_x', 'rel_y', 'rel_z']
    elif GP['nbr_type'] == 'invariant':
        # relative distance and angle
        num_loc_features = 2
        loc_feat_vect = ['rel_dist', 'rel_angle']
    else:
        print 'Invalid nbr_type!!'
        exit()

    if not GP['type_bool']:
        # only consider molecular location coordinates
        num_type_features = 0
        type_feat_vect = []
    else:
        num_type_features = 5
        type_feat_vect = fields.keys()[3:8]

    num_features = num_loc_features + num_type_features + num_beads
    dim = np.prod([num_beads, num_features, molecular_nbrs+1])
    bead_kernel_size = num_features
    molecular_input_dim = dim
    mol_kernel_size = num_beads

    feature_vector = loc_feat_vect + type_feat_vect + fields.keys()[8:]

    print '\nMoelecular AE input/output dimension: ', molecular_input_dim

    print '\nData Format:\n[Frames (%s), Molecules (%s), Beads (%s), %s (%s)]' % (
           num_samples, num_molecules, num_beads, feature_vector, num_features)

### Define Model, Solver and Compile ##########
    print ('\nDefine the model and compile')
    opt = p2ck.build_optimizer(GP['optimizer'], learning_rate, kerasDefaults)
    model_type = 'mlp'
    memo = '%s_%s' % (GP['base_memo'], model_type)

######## Define Molecular Model, Solver and Compile #########
    molecular_nonlinearity = GP['molecular_nonlinearity']

    len_molecular_hidden_layers = len(molecular_hidden_layers)
    conv_bool = GP['conv_bool']
    full_conv_bool = GP['full_conv_bool']
    if conv_bool:
        molecular_model, molecular_encoder = AE_models.conv_dense_mol_auto(bead_k_size=bead_kernel_size,
                                                                           mol_k_size=mol_kernel_size,
                                                                           weights_path=None,
                                                                           input_shape=(1, molecular_input_dim, 1),
                                                                           nonlinearity=molecular_nonlinearity,
                                                                           hidden_layers=molecular_hidden_layers,
                                                                           l2_reg=GP['l2_reg'],
                                                                           drop=GP['drop_prob'])
    elif full_conv_bool:
        molecular_model, molecular_encoder = AE_models.full_conv_mol_auto(bead_k_size=bead_kernel_size,
                                                                          mol_k_size=mol_kernel_size,
                                                                          weights_path=None,
                                                                          input_shape=(1, molecular_input_dim, 1),
                                                                          nonlinearity=molecular_nonlinearity,
                                                                          hidden_layers=molecular_hidden_layers,
                                                                          l2_reg=GP['l2_reg'],
                                                                          drop=GP['drop_prob'])

    else:
        molecular_model, molecular_encoder = AE_models.dense_auto(weights_path=None, input_shape=(molecular_input_dim,),
                                                                  nonlinearity=molecular_nonlinearity,
                                                                  hidden_layers=molecular_hidden_layers,
                                                                  l2_reg=GP['l2_reg'],
                                                                  drop=GP['drop_prob'])

    if GP['loss'] == 'mse':
        loss_func = 'mse'
    elif GP['loss'] == 'custom':
        loss_func = helper.combined_loss

    molecular_model.compile(optimizer=opt, loss=loss_func, metrics=['mean_squared_error', 'mean_absolute_error'])
    print '\nModel Summary: \n'
    molecular_model.summary()
    ##### set up callbacks and cooling for the molecular_model ##########
    drop = 0.5
    mb_epochs = GP['molecular_epochs']
    initial_lrate = GP['learning_rate']
    epochs_drop = 1+int(np.floor(mb_epochs/3))

    def step_decay(epoch):
        global initial_lrate, epochs_drop, drop
        lrate = initial_lrate * np.power(drop, np.floor((1+epoch)/epochs_drop))
        return lrate

    lr_scheduler = LearningRateScheduler(step_decay)
    history = callbacks.History()
    # callbacks=[history,lr_scheduler]

    candleRemoteMonitor = CandleRemoteMonitor(params=GP)
    timeoutMonitor = TerminateOnTimeOut(TIMEOUT)
    callbacks = [history, candleRemoteMonitor, timeoutMonitor]
    loss = 0.

#### Save the Model to disk
    if GP['save_path'] != None:
        save_path = GP['save_path']
        if not os.path.exists(save_path):
                os.makedirs(save_path)
    else:
        save_path = '.'

    model_json = molecular_model.to_json()
    with open(save_path + '/model.json', "w") as json_file:
        json_file.write(model_json)

    encoder_json = molecular_encoder.to_json()
    with open(save_path + '/encoder.json', "w") as json_file:
            json_file.write(encoder_json)

    print('Saved model to disk')

#### Train the Model
    if GP['train_bool']:
        ct = hf.Candle_Molecular_Train(molecular_model, molecular_encoder, data_files, mb_epochs, callbacks,
                                       batch_size=32, nbr_type=GP['nbr_type'], save_path=GP['save_path'],
                                       len_molecular_hidden_layers=len_molecular_hidden_layers,
                                       molecular_nbrs=molecular_nbrs,
                                       conv_bool=conv_bool,
                                       full_conv_bool=full_conv_bool,
                                       type_bool=GP['type_bool'],
                                       sampling_density=GP['sampling_density'])
        frame_loss, frame_mse = ct.train_ac()
    else:
        frame_mse = []
        frame_loss = []

    return frame_loss, frame_mse

def main():

    gParameters = initialize_parameters()
    run(gParameters)

if __name__ == '__main__':
    main()
    try:
        K.clear_session()
    except AttributeError:      # theano does not have this function
        pass<|MERGE_RESOLUTION|>--- conflicted
+++ resolved
@@ -4,10 +4,6 @@
 import sys, os, json
 import argparse
 import h5py
-<<<<<<< HEAD
-# from importlib import reload
-
-=======
 try:
     reload  # Python 2.7
 except NameError:
@@ -16,7 +12,6 @@
     except ImportError:
         from imp import reload  # Python 3.0 - 3.3
         
->>>>>>> 64ee4369
 TIMEOUT=3600 # in sec; set this to -1 for no timeout
 file_path = os.path.dirname(os.path.realpath(__file__))
 lib_path = os.path.abspath(os.path.join(file_path, '..', 'common'))
