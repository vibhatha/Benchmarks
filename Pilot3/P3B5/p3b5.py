--- conflicted
+++ resolved
@@ -7,9 +7,6 @@
 
 import candle
 
-<<<<<<< HEAD
-REQUIRED = [
-=======
 additional_definitions = [
 {'name':'learning_rate_min',
     'action':'store',
@@ -29,7 +26,6 @@
 ]
 
 required = [
->>>>>>> 9d797e24
     'learning_rate',
     'learning_rate_min',
     'momentum',
