--- conflicted
+++ resolved
@@ -268,17 +268,13 @@
 def initialize_parameters(default_model = 'uno_default_model.txt'):
 
     # Build benchmark object
-<<<<<<< HEAD
-    mymodel_common = candle.Benchmark(file_path,os.getenv("DEFAULT_PARAMS_FILE"),'keras',prog='myprog',desc='My model')
-    unoBmk = benchmark.BenchmarkUno(benchmark.file_path, 'uno_default_model.txt', 'keras',
-    #unoBmk = benchmark.BenchmarkUno(benchmark.file_path, os.getenv("DEFAULT_PARAMS_FILE"), 'keras',
-    #prog='uno_baseline', desc='Build neural network based models to predict tumor response to single and paired drugs.')
-    
-=======
+#    mymodel_common = candle.Benchmark(file_path,os.getenv("DEFAULT_PARAMS_FILE"),'keras',prog='myprog',desc='My model')
+#    unoBmk = benchmark.BenchmarkUno(benchmark.file_path, 'uno_default_model.txt', 'keras',
+#    #unoBmk = benchmark.BenchmarkUno(benchmark.file_path, os.getenv("DEFAULT_PARAMS_FILE"), 'keras',
+#    #prog='uno_baseline', desc='Build neural network based models to predict tumor response to single and paired drugs.')
     unoBmk = benchmark.BenchmarkUno(benchmark.file_path, default_model, 'keras',
                                     prog='uno_baseline', desc='Build neural network based models to predict tumor response to single and paired drugs.')
 
->>>>>>> f2c2c819
     # Initialize parameters
     gParameters = candle.finalize_parameters(unoBmk)
     # benchmark.logger.info('Params: {}'.format(gParameters))
