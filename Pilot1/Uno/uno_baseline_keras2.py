--- conflicted
+++ resolved
@@ -20,12 +20,7 @@
 
 # For non-interactive plotting
 import matplotlib as mpl
-<<<<<<< HEAD
-mpl.use('Agg')
-#import matplotlib.pyplot as plt
-=======
 import matplotlib.pyplot as plt
->>>>>>> 450f355f
 
 import uno as benchmark
 import candle
@@ -277,15 +272,9 @@
     args = Struct(**params)
     set_seed(args.rng_seed)
     ext = extension_from_parameters(args)
-<<<<<<< HEAD
     verify_path(args.save_path)
     prefix = args.save_path + ext
     logfile = args.logfile if args.logfile else prefix+'.log'
-=======
-    verify_path(args.save)
-    prefix = args.save + ext
-    logfile = args.logfile if args.logfile else prefix + '.log'
->>>>>>> 450f355f
     set_up_logger(logfile, args.verbose)
     logger.info('Params: {}'.format(params))
 
