--- conflicted
+++ resolved
@@ -47,15 +47,7 @@
         print("\n")
 
 
-<<<<<<< HEAD
-def main():
-=======
-    gParameters = initialize_parameters()
-    run(gParameters)
-
 def initialize_parameters():
-
->>>>>>> 68e25b2f
     # Get command-line parameters
     parser = get_p1b1_parser()
     args = parser.parse_args()
@@ -66,6 +58,7 @@
     # Consolidate parameter set. Command-line parameters overwrite file configuration
     gParameters = p1_common.args_overwrite_config(args, fileParameters)
     return gParameters
+
 
 def run(gParameters):
     # Construct extension to save model
@@ -156,26 +149,16 @@
     # Seed random generator for training
     np.random.seed(seed)
 
-<<<<<<< HEAD
     X_val2 = np.copy(X_val)
     np.random.shuffle(X_val2)
-    print(X_val.shape)
-    print(X_val2.shape)
     start_scores = p1b1.evaluate_autoencoder(X_val, X_val2)
     print('\nBetween random permutations of validation data:', start_scores)
 
-    ae.fit(X_train, X_train,
-           batch_size=gParameters['batch_size'],
-           epochs=gParameters['epochs'],
-           callbacks=[MyHistory()],
-           validation_data=(X_val, X_val))
-=======
-
     history = ae.fit(X_train, X_train,
-       batch_size=gParameters['batch_size'],
-       epochs=gParameters['epochs'],
-       validation_data=(X_val, X_val))
->>>>>>> 68e25b2f
+                     batch_size=gParameters['batch_size'],
+                     epochs=gParameters['epochs'],
+                     callbacks=[MyHistory()],
+                     validation_data=(X_val, X_val))
 
     # model save
     #save_filepath = "model_ae_W_" + ext
@@ -191,7 +174,12 @@
     plt.title("Histogram of Errors with 'auto' bins")
     plt.savefig('histogram_keras.png')
 
-    return history # should return history later
+    return history
+
+
+def main():
+    gParameters = initialize_parameters()
+    run(gParameters)
 
 
 if __name__ == '__main__':
