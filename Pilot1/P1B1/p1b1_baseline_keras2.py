--- conflicted
+++ resolved
@@ -163,17 +163,11 @@
     print('\nBetween random permutations of validation data:', start_scores)
 
     history = ae.fit(X_train, X_train,
-<<<<<<< HEAD
                      batch_size=gParameters['batch_size'],
                      epochs=gParameters['epochs'],
+                     # callbacks=[candleRemoteMonitor],
                      callbacks=[MyHistory()],
                      validation_data=(X_val, X_val))
-=======
-       batch_size=gParameters['batch_size'],
-       epochs=gParameters['epochs'],
-       callbacks=[candleRemoteMonitor],
-       validation_data=(X_val, X_val))
->>>>>>> 94c44523
 
     # model save
     #save_filepath = "model_ae_W_" + ext
