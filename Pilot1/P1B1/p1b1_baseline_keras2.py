from __future__ import print_function

import numpy as np

import argparse

from keras import backend as K
from keras import optimizers
from keras.models import Model, Sequential
from keras.layers import Activation, Dense, Dropout, Input
from keras.initializers import RandomUniform
from keras.callbacks import Callback, ModelCheckpoint

import matplotlib as mpl
mpl.use('Agg')
import matplotlib.pyplot as plt

import p1b1
import p1_common
import p1_common_keras


def get_p1b1_parser():

	parser = argparse.ArgumentParser(prog='p1b1_baseline', formatter_class=argparse.ArgumentDefaultsHelpFormatter,
                                     description='Train Autoencoder - Pilot 1 Benchmark 1')

	return p1b1.common_parser(parser)


def main():

    gParameters = initialize_parameters()
    run(gParameters)

def initialize_parameters():

    # Get command-line parameters
    parser = get_p1b1_parser()
    args = parser.parse_args()
    #print('Args:', args)
    # Get parameters from configuration file
    fileParameters = p1b1.read_config_file(args.config_file)
    #print ('Params:', fileParameters)
    # Consolidate parameter set. Command-line parameters overwrite file configuration
    gParameters = p1_common.args_overwrite_config(args, fileParameters)
<<<<<<< HEAD
    return gParameters
=======
    print('Params:', gParameters)
>>>>>>> bc4b175b

def run(gParameters):
    # Construct extension to save model
    ext = p1b1.extension_from_parameters(gParameters, '.keras')
    logfile =  gParameters['logfile'] if gParameters['logfile'] else gParameters['save']+ext+'.log'
    p1b1.logger.info('Params: {}'.format(gParameters))

    # Get default parameters for initialization and optimizer functions
    kerasDefaults = p1_common.keras_default_config()
    seed = gParameters['rng_seed']

    # Load dataset
    X_train, X_val, X_test = p1b1.load_data(gParameters, seed)

    print("Shape X_train: ", X_train.shape)
    print("Shape X_val: ", X_val.shape)
    print("Shape X_test: ", X_test.shape)

    print("Range X_train --> Min: ", np.min(X_train), ", max: ", np.max(X_train))
    print("Range X_val --> Min: ", np.min(X_val), ", max: ", np.max(X_val))
    print("Range X_test --> Min: ", np.min(X_test), ", max: ", np.max(X_test))

    input_dim = X_train.shape[1]
    output_dim = input_dim
    input_vector = Input(shape=(input_dim,))

    # Initialize weights and learning rule
    initializer_weights = p1_common_keras.build_initializer(gParameters['initialization'], kerasDefaults, seed)
    initializer_bias = p1_common_keras.build_initializer('constant', kerasDefaults, 0.)

    activation = gParameters['activation']

    # Define Autoencoder architecture
    layers = gParameters['dense']

    if layers != None:
        if type(layers) != list:
            layers = list(layers)
        # Encoder Part
        for i, l in enumerate(layers):
            if i == 0:
                encoded = Dense(l, activation=activation,
                                kernel_initializer=initializer_weights,
                                bias_initializer=initializer_bias)(input_vector)
            else:
                encoded = Dense(l, activation=activation,
                                kernel_initializer=initializer_weights,
                                bias_initializer=initializer_bias)(encoded)
        # Decoder Part
        for i,l in reversed(list(enumerate(layers))):
            if i < len(layers)-1:
                if i == len(layers)-2:
                    decoded = Dense(l, activation=activation,
                                    kernel_initializer=initializer_weights,
                                    bias_initializer=initializer_bias)(encoded)
                else:
                    decoded = Dense(l, activation=activation,
                                    kernel_initializer=initializer_weights,
                                    bias_initializer=initializer_bias)(decoded)
        decoded = Dense(input_dim, kernel_initializer=initializer_weights,
                          bias_initializer=initializer_bias)(decoded)
    else:
        decoded = Dense(input_dim, kernel_initializer=initializer_weights,
                          bias_initializer=initializer_bias)(input_vector)

    # Build Autoencoder model
    ae = Model(outputs=decoded, inputs=input_vector)
    p1b1.logger.debug('Model: {}'.format(ae.to_json()))

    # Define optimizer
    optimizer = p1_common_keras.build_optimizer(gParameters['optimizer'],
                                                gParameters['learning_rate'],
                                                kerasDefaults)

    # Compile and display model
    ae.compile(loss=gParameters['loss'], optimizer=optimizer)
    ae.summary()

    # Seed random generator for training
    np.random.seed(seed)

<<<<<<< HEAD
    history = ae.fit(X_train, X_train,
       batch_size=gParameters['batch_size'],
       epochs=gParameters['epochs'],
       validation_data=(X_val, X_val))
=======
    ae.fit(X_train, X_train,
           batch_size=gParameters['batch_size'],
           epochs=gParameters['epochs'],
           validation_data=(X_val, X_val))
>>>>>>> bc4b175b

    # model save
    #save_filepath = "model_ae_W_" + ext
    #ae.save_weights(save_filepath)

    # Evalute model on test set
    X_pred = ae.predict(X_test)
    scores = p1b1.evaluate_autoencoder(X_pred, X_test)
    print('Evaluation on test data:', scores)

    diff = X_pred - X_test
    plt.hist(diff.ravel(), bins='auto')
    plt.title("Histogram of Errors with 'auto' bins")
    plt.savefig('histogram_keras.png')

    return history # should return history later


if __name__ == '__main__':
    main()
    try:
        K.clear_session()
    except AttributeError:      # theano does not have this function
        pass<|MERGE_RESOLUTION|>--- conflicted
+++ resolved
@@ -44,11 +44,7 @@
     #print ('Params:', fileParameters)
     # Consolidate parameter set. Command-line parameters overwrite file configuration
     gParameters = p1_common.args_overwrite_config(args, fileParameters)
-<<<<<<< HEAD
     return gParameters
-=======
-    print('Params:', gParameters)
->>>>>>> bc4b175b
 
 def run(gParameters):
     # Construct extension to save model
@@ -130,17 +126,11 @@
     # Seed random generator for training
     np.random.seed(seed)
 
-<<<<<<< HEAD
+
     history = ae.fit(X_train, X_train,
        batch_size=gParameters['batch_size'],
        epochs=gParameters['epochs'],
        validation_data=(X_val, X_val))
-=======
-    ae.fit(X_train, X_train,
-           batch_size=gParameters['batch_size'],
-           epochs=gParameters['epochs'],
-           validation_data=(X_val, X_val))
->>>>>>> bc4b175b
 
     # model save
     #save_filepath = "model_ae_W_" + ext
